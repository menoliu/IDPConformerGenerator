"""
Higher level functions.

Function which operate with several libraries
and are defined here to avoid circular imports.
"""
import re
from contextlib import suppress
from functools import partial, reduce

import numpy as np

from idpconfgen import Path, log
from idpconfgen.core.definitions import (
    aa3to1,
    bgeo_Cm1NCa,
    bgeo_NCaC,
    bgeo_CaCNp1,
    blocked_ids,
    )
from idpconfgen.core.exceptions import IDPConfGenException, PDBFormatError
from idpconfgen.libs.libcalc import (
    calc_angle_njit,
    calc_torsion_angles,
    get_separate_torsions,
    rrd10_njit,
    validate_backbone_labels_for_torsion,
    )
from idpconfgen.libs.libio import (
    concatenate_entries,
    read_PDBID_from_source,
    save_pairs_to_disk,
    )
from idpconfgen.libs.libmulticore import (
    consume_iterable_in_list,
    flat_results_from_chunk,
    pool_function_in_chunks,
    )
from idpconfgen.libs.libparse import group_by
from idpconfgen.libs.libpdb import PDBList, atom_name, atom_resSeq
from idpconfgen.libs.libstructure import (
    Structure,
    col_name,
    col_resName,
    cols_coords,
    )
from idpconfgen.logger import S, T, init_files, report_on_crash


# USED OKAY!
def download_pipeline(func, logfilename='.download'):
    """
    Context pipeline to download PDB/mmCIF files.

    Exists because fetching and download filtered PDBs shared the same
    operational contextm, only differing on the function which
    orchestrates the download process.

    Parameters
    ----------
    func : function
        The actual function that orchestrates the download operation.

    logfilename : str, optional
        The common stem name of the log files.
    """
    LOGFILESNAME = logfilename

    def main(
            pdbids,
            chunks=5_000,
            destination=None,
            ncores=1,
            update=False,
            ):
        """Run main script logic."""
        init_files(log, LOGFILESNAME)

        #
        log.info(T('reading input PDB list'))

        pdblist = PDBList(concatenate_entries(pdbids))

        log.info(
            f"{S(str(pdblist))}\n"
            f"{S('done')}\n"
            )

        #
        log.info(T('Filtering input'))
        destination = destination or Path.cwd()
        log.info(
            f"{S(f'from destination: {destination}')}\n"
            f"{S('and other sources...')}"
            )

        # comparison block
        def diff(first, other):
            return first.difference(other)

        remove_from_input = [
            read_PDBID_from_source(destination),
            PDBList(blocked_ids),
            ]

        # yes, there are just two items in remove_from_input, why use reduce?
        # what if more are added in the future? :-P
        # the engine is already created
        pdblist_comparison = reduce(diff, remove_from_input, pdblist)
        log.info(S(f'Found {str(pdblist_comparison)} to download'))
        #

        something_to_download = len(pdblist_comparison) > 0
        if something_to_download and update:

            # the function to be used in multiprocessing
            consume_func = partial(consume_iterable_in_list, func)

            # context to perform a dedicated report in case function fails
            # partial is mandatory because decorators won't pickle
            # in this way, crashes are reported for files, crashed files
            # ignored, and the process continues
            execute = partial(
                report_on_crash,
                consume_func,
                ROC_exception=Exception,
                ROC_prefix='download_pipeline',
                )

            # convinient partial
            execute_pool = partial(
                pool_function_in_chunks,
                execute,
                list(pdblist_comparison.name_chains_dict.items()),
                ncores=ncores,
                chunks=chunks,
                )

            flat_results_from_chunk(
                execute_pool,
                save_pairs_to_disk,
                destination=destination,
                )

            log.info(T('Reading UPDATED destination'))
            pdblist_updated = read_PDBID_from_source(destination)
            pdblist_up_comparison = pdblist.difference(pdblist_updated)
            log.info(S(f'{str(pdblist_up_comparison)}'))
            if len(pdblist_up_comparison) > 0:
                log.info(S(
                    'There are PDBIDs not downloaded\n.'
                    'Those IDs have been registered in the '
                    f'{LOGFILESNAME}.debug file.'
                    ))
                log.debug('\n'.join(str(_id) for _id in pdblist_up_comparison))

        elif not something_to_download and update:
            log.info(S('There is nothing to download.'))
            log.info(S(
                'All requested IDs are already at '
                'the destination folder.'
                ))

        log.info(T('PDB Downloader finished'))
        return

    return main


# USED OKAY
def extract_secondary_structure(
        pdbid,
        ssdata,
        atoms='all',
        minimum=0,
        structure='all',
        ):
    """
    Extract secondary structure elements from PDB data.

    Parameters
    ----------
    pdbid : tuple
        Where index 0 is the PDB id code, for example `12AS.pdb`, or
        `12AS_A`, or `12AS_A_seg1.pdb`.
        And, index 1 is the PDB data itself in bytes.

    ssdata : dict
        Dictionary containing the DSSP information. Must contain a key
        equal to `Path(pdbid).stem, where `dssp` key contains the DSSP
        information for that PDB.

    atoms : str or list of str or bytes, optional
        The atom names to keep.
        Defaults to `all`.

    minimum : int, optional
        The minimum size a segment must have in order to be considered.
        Defaults to 0.

    structure : str or list of chars
        The secondary structure character to separate.
        Multiple can be given in the form of a list.
    """
    # caused problems in the past
    assert atoms != ['all']
    assert structure != ['all']

    pdbname = Path(pdbid[0]).stem
    pdbdata = pdbid[1].split(b'\n')

    # gets PDB computed data from dictionary
    try:
        pdbdd = ssdata[pdbname]
    except KeyError:
        pdbdd = ssdata[f'{pdbname}.pdb']

    if structure == 'all':
        ss_to_isolate = set(pdbdd['dssp'])
    else:
        ss_to_isolate = set(structure)

    # general lines filters
    line_filters = []
    LF_append = line_filters.append
    LF_pop = line_filters.pop

    # in atoms filter
    if atoms != 'all':
        with suppress(AttributeError):  # it is more common to receive str
            atoms = [c.encode() for c in atoms]
        line_filters.append(lambda x: x[atom_name].strip() in atoms)

    dssp_slices = group_by(pdbdd['dssp'])
    # DR stands for dssp residues
    DR = [c for c in pdbdd['resids'].encode().split(b',')]

    for ss in ss_to_isolate:

        ssfilter = (slice_ for char, slice_ in dssp_slices if char == ss)
        minimum_size = (s for s in ssfilter if s.stop - s.start >= minimum)

        for counter, seg_slice in enumerate(minimum_size):

            LF_append(lambda x: x[atom_resSeq].strip() in DR[seg_slice])
            pdb = b'\n'.join(
                line for line in pdbdata if all(f(line) for f in line_filters)
                )
            LF_pop()

            yield f'{pdbname}_{ss}_{counter}.pdb', pdb

            counter += 1


def get_torsionsJ(
        fdata,
        decimals=5,
        degrees=False,
        hn_terminal=True,
        hn_labels=('H', 'H1'),
        proline_value=np.nan,
        ):
    """
    Calculate HN-CaHA torsion angles from a PDB/mmCIF file path.

    Needs atom labels: H or H1, N, CA, HA or HA2 (Glycine).

    Parameters
    ----------
    decimals : int
        The decimal number to round the result.

    degrees : bool
        Whether or not to return values as degrees. If `False` returns
        radians.

    hn_terminal : bool
        If the N-terminal has no hydrogens, flag `hn_terminal` should be
    provided as `False`, and the first residue will be discarded.
    If `True` expects N-terminal to have `H` or `H1`.

    Returns
    -------
    np.ndarray
        The NH-CaHA torsion angles for the whole protein.
        Array has the same length of the protein if N-terminal has H,
        otherwise has length of protein minus 1.

    Notes
    -----
    Not optimized for speed. Not slow either.
    """
    # reads the structure file
    structure = Structure(fdata)
    structure.build()
    data = structure.data_array

    # to adjust data to calc_torsion_angles(), we consider the CD of Prolines
    # later we will DELETE those entries
    protons_and_proline = np.logical_or(
<<<<<<< HEAD
        np.isin(data[:, col_name], ('H', 'H1', 'HN')),
=======
        np.isin(data[:, col_name], hn_labels),
>>>>>>> 8c5352f8
        np.logical_and(data[:, col_resName] == 'PRO', data[:, col_name] == 'CD')
        )

    hn_idx = 0 if hn_terminal else 1

    # some PDBs may not be sorted, this part sorts atoms properly before
    # performing calculation
    hs = data[protons_and_proline, :]

    n = data[data[:, col_name] == 'N', :][hn_idx:, :]
    ca = data[data[:, col_name] == 'CA', :][hn_idx:, :]
    ha = data[np.isin(data[:, col_name], ('HA', 'HA2')), :][hn_idx:, :]

    # expects N-terminal to have `H` or `H1`
    assert hs.shape == n.shape == ca.shape == ha.shape, (
        'We expected shapes to be equal. '
        'A possible reason is that the presence/absence of protons in '
        'the N-terminal does not match the flag `hn_terminal`. '
        f'Shapes found are as follow: {hs.shape, n.shape, ca.shape, ha.shape}'
        )

    n_data = np.hstack([hs, n, ca, ha]).reshape(hs.shape[0] * 4, hs.shape[1])

    coords = n_data[:, cols_coords].astype(np.float64)

    # notice that calc_torsion_angles() is designed to accepted sequential
    # atoms for which torsions can be calculated. In this particular case
    # because of the nature of `n_data`, the only torsion angles that will have
    # physical meaning are the ones referrent to HN-CaHA, which are at indexes
    # 0::4
    torsions = calc_torsion_angles(coords)[0::4]

    # not the fastest approach
    # increase performance when needed
    tfasta = structure.fasta

    # assumes there is a single chain
    fasta = list(tfasta.values())[0][hn_idx:]
    pro_idx = [m.start() for m in re.finditer('P', fasta)]

    # assigns nan to proline positions
    torsions[pro_idx] = proline_value

    if degrees:
        torsions = np.degrees(torsions)

    return np.round(torsions, decimals)


def get_torsions(fdata, degrees=False, decimals=3):
    """
    Calculate torsion angles from structure.

    Parameters
    ----------
    fdata : str, bytes or Path
        A path to the structure file, or the string representing
        the file. Actually, Any type acceptable by :class:`libstructure.Structure`.

    degrees : bool, optional
        Whether to return torsion angles in degrees or radians.

    decimals : int, optional
        The number of decimals to return.
        Defaults to 3.

    Returns
    -------
    dict
        key: `fname`
        value: -> dict, `phi`, `phi`, `omega` -> list of floats
    """
    structure = Structure(fdata)
    structure.build()
    structure.add_filter_backbone(minimal=True)

    data = structure.filtered_atoms

    # validates structure data
    # rare are the PDBs that produce errors, still they exist.
    # errors can be from a panoply of sources, that is why I decided
    # not to attempt correcting them and instead ignore and report.
    validation_error = validate_backbone_labels_for_torsion(data[:, col_name])
    if validation_error:
        errmsg = (
            'Found errors on backbone label consistency: '
            f'{validation_error}\n'
            )
        err = IDPConfGenException(errmsg)
        # if running through cli_torsions, `err` will be catched and reported
        # by logger.report_on_crash
        raise err

    #coords = (data[:, cols_coords].astype(np.float64) * 1000).astype(int)
    coords = structure.coords
    #print(coords)
    torsions = calc_torsion_angles(coords)

    if degrees:
        torsions = np.degrees(torsions)

    return np.round(torsions, decimals)


def cli_helper_calc_torsions(fname, fdata, **kwargs):
    """Help `cli_torsion` to operate."""
    torsions = get_torsions(fdata, **kwargs)
    CA_C, C_N, N_CA = get_separate_torsions(torsions)
    return fname, {'phi': N_CA, 'psi': CA_C, 'omega': C_N}


def cli_helper_calc_torsionsJ(fdata_tuple, **kwargs):
    """Help cli_torsionsJ.py."""
    return fdata_tuple[0], get_torsionsJ(fdata_tuple[1], **kwargs)


def read_trimer_torsion_planar_angles(pdb, bond_geometry):
    """
    Create a trimer/torsion library of bend/planar angles.

    Given a PDB file:

    1) reads each of its trimers, and for the middle residue:
    2) Calculates phi/psi and rounds them to the closest 10 degree bin
    3) assigns the planar angles found for that residue to the
        trimer/torsion key.
    4) the planar angles are converted to the format needed by cli_build,
        which is that of (pi - angle) / 2.
    5) updates that information in `bond_gemetry`.

    Created key:values have the following form in `bond_geometry` dict:

    {
        'AAA:10,-30': {
            'Cm1_N_Ca': [],
            'N_Ca_C': [],
            'Ca_C_Np1': [],
            'Ca_C_O': [],
            }
        }


    Parameters
    ----------
    pdb : any input of `libstructure.Structure`
        The PDB/mmCIF file data.

    bond_geometry : dict
        The library dictionary to update.

    Returns
    -------
    None
    """
    ALL = np.all
    CEQ = np.char.equal
    TORSION_LABELS = np.array(['CA', 'C', 'N', 'CA', 'C', 'N', 'CA'])
    CO_LABELS = np.array(['CA', 'C', 'O', 'CA', 'C', 'O', 'CA'])
    aa3to1['MSE'] = 'M'  # seleno methionine

    s = Structure(pdb)
    s.build()
    s.add_filter_backbone(minimal=True)

    if s.data_array[0, col_name] != 'N':
        raise PDBFormatError(
            'PDB does not start with N. '
            f'{s.data_array[0, col_name]} instead.'
            )

    bb_minimal_names = s.filtered_atoms[:, col_name]
    bb_residue_names = s.filtered_atoms[:, col_resName]

    N_CA_C_coords = s.coords
    s.clear_filters()

    s.add_filter(lambda x: x[col_name] in ('CA', 'C', 'O'))
    CA_C_O_coords = s.coords
    co_minimal_names = s.filtered_atoms[:, col_name]

    # calc torsion angles
    for i in range(1, len(N_CA_C_coords) - 7, 3):

        idx = list(range(i, i + 7))

        _trimer = bb_residue_names[idx][0::3]

        try:
            trimer = ''.join(aa3to1[_t] for _t in _trimer)
        except KeyError:
            log.info(S(
                'trimer '
                f"{','.join(_trimer)}"
                ' not found. Skipping...'
                ))
            continue

        assert len(trimer) == 3
        del _trimer

        if not ALL(CEQ(bb_minimal_names[idx], TORSION_LABELS)):
            log.info(S(
                'Found non-matching labels: '
                f'{",".join(bb_minimal_names[idx])}'
                ))
            continue

        # selects omega, phi, and psi for the central residue
        rad_tor = np.round(calc_torsion_angles(N_CA_C_coords[idx])[1:3], 10)
        ptorsions = [rrd10_njit(_) for _ in rad_tor]

        assert len(ptorsions) == 2
        for angle in ptorsions:
            assert -180 <= angle <= 180, 'Bin angle out of expected range.'

        # TODO: better key
        tuple_key = trimer + ':' + ','.join(str(_) for _ in ptorsions)

        # calc bend angles
        c = N_CA_C_coords[idx]
        Cm1_N = c[1] - c[2]
        Ca_N = c[3] - c[2]
        N_Ca = c[2] - c[3]
        C_Ca = c[4] - c[3]
        Ca_C = c[3] - c[4]
        Np1_C = c[5] - c[4]
        assert Cm1_N.shape == (3,)

        # the angles here are already corrected to the format needed by the
        # builder, which is (pi - a) / 2
        Cm1_N_Ca = (np.pi - calc_angle_njit(Cm1_N, Ca_N)) / 2
        N_Ca_C = (np.pi - calc_angle_njit(N_Ca, C_Ca)) / 2
        Ca_C_Np1 = (np.pi - calc_angle_njit(Ca_C, Np1_C)) / 2

        _ = bond_geometry[tuple_key].setdefault(bgeo_Cm1NCa, [])
        _.append(Cm1_N_Ca)

        _ = bond_geometry[tuple_key].setdefault(bgeo_NCaC, [])
        _.append(N_Ca_C)

        _ = bond_geometry[tuple_key].setdefault(bgeo_CaCNp1, [])
        _.append(Ca_C_Np1)

        co_idx = np.array(idx) - 1

        if not ALL(CEQ(co_minimal_names[co_idx], CO_LABELS)):
            log.info(S(
                'Found not matching labels '
                f'{",".join(co_minimal_names[co_idx])}'
                ))
            continue

        c = CA_C_O_coords[co_idx]
        Ca_C = c[3] - c[4]
        O_C = c[5] - c[4]

        Ca_C_O = calc_angle_njit(Ca_C, O_C)
        _ = bond_geometry[tuple_key].setdefault('Ca_C_O', [])
        _.append(Ca_C_O / 2)

    return


def convert_bond_geo_lib(bond_geo_db):
    """
    Convert bond geometry library to bond type first hierarchy.

    Restructure the output of `read_trimer_torsion_planar_angles` such
    that the main keys are the bond types, followed by the main residue,
    the pairs in the trimer, and, finally, the torsion angles.

    Parameters
    ----------
    bond_geo_db : dict
        The output of `read_PDBID_from_source`.

    Returns
    -------
    dict
    """
    converted = {}
    for key in bond_geo_db:
        trimer, torsion = key.split(':')
        letters = list(trimer)

        for at in bond_geo_db[key].keys():

            atkey = converted.setdefault(at, {})

            main = atkey.setdefault(letters[1], {})
            pairs = main.setdefault(''.join(letters[::2]), {})
            tor = pairs.setdefault(torsion, [])
            tor.extend(bond_geo_db[key][at])

    return converted

def bgeo_reduce(bgeo):
    """
    Reduce BGEO DB to trimer and residue scopes.
    """
    dres = {}
    dpairs = {}
    for btype in bgeo.keys():
        dres_ = dres.setdefault(btype, {})
        dpairs_ = dpairs.setdefault(btype, {})

        for res in bgeo[btype].keys():
            resangs = dres_.setdefault(res, [])
            dpairs__ = dpairs_.setdefault(res, {})

            for pairs in bgeo[btype][res].keys():
                respairs = dpairs__.setdefault(pairs, [])

                for tor in bgeo[btype][res][pairs].keys():
                    resangs.extend(bgeo[btype][res][pairs][tor])
                    respairs.extend(bgeo[btype][res][pairs][tor])

    return dpairs, dres
<|MERGE_RESOLUTION|>--- conflicted
+++ resolved
@@ -299,11 +299,7 @@
     # to adjust data to calc_torsion_angles(), we consider the CD of Prolines
     # later we will DELETE those entries
     protons_and_proline = np.logical_or(
-<<<<<<< HEAD
-        np.isin(data[:, col_name], ('H', 'H1', 'HN')),
-=======
         np.isin(data[:, col_name], hn_labels),
->>>>>>> 8c5352f8
         np.logical_and(data[:, col_resName] == 'PRO', data[:, col_name] == 'CD')
         )
 
