"""Contain different parsing strategies for different files."""
import sys

import numpy as np

from idpconfgen import Path
from idpconfgen.core import definitions as DEFS
from idpconfgen.core import exceptions as EXCPTS
from idpconfgen.libs import libcheck, libpdb, libio


class DSSPParser:
    """
    Provides an interface for `DSSP files`_.

    .. _DSSP files: https://github.com/cmbi/xssp

    If neither `fin` nor `data` parameters are given, initiates
    an data empty parser.

    Parameters
    ----------
    fin : str or Path object, optional
        The path to the dssp text file to read.
        Defaults to ``None``.

    data : str or list, optional
        A string containing the dssp file data, or a list of lines
        of such file.
        Defaults to ``None``.

    pdbid : any, optional
        An identification for the DSSP file being parsed.
        Deafults to None.

    reduced : bool
        Whether or not to reduce secondary structure representation
        only three types: loops 'L', helices 'H', and sheets 'E'.

    Attributes
    ----------
    ss : array
        If `data` or `fin` are given :attr:`ss` stores the secondary
        structure information DSSP Keys of the protein.

    """

    def __init__(
            self,
            *,
            fin=None,
            data=None,
            pdbid=None,
            reduced=False,
            ):

        self.pdbid = pdbid
        self.reduced = reduced

        if fin:
            self.read_dssp_data(Path(fin).read_text())
        elif data:
            self.read_dssp_data(data)
        else:
            self.data = None


    def __eq__(self, other):
        is_equal = [
            self.data == other.data,
            self.pdbid == other.pdbid,
            ]

        return all(is_equal)

    def read_dssp_data(self, data):
        """
        Read DSSP data into the parser object.

        Parameters
        ----------
        data : str or list of strings
            Has the same value as Class parameter `data`.
        """
        try:
            data = data.split('\n')
        except AttributeError:  # data already a list
            pass

        data = [i for i in data if i]  # removes empty strings

        try:
            data_header_index = self._finds_data_index(data)
        except IndexError as err:
            raise EXCPTS.DSSPParserError(self.pdbid) from err

        # data starts afterthe header
        # '!' appears in gap regions, so that line needs to be ignored.
        self.data = [d for d in data[data_header_index + 1:] if d[13] != '!']

        self.read_sec_structure()
        self.read_fasta()

    def read_sec_structure(self):
        """
        Read secondary structure information from DSSP files.

        Assigns :attr:`ss`.
        """
        self.ss = list_index_to_array(self.data, index=16)

        if self.reduced:
            self.ss = np.char.translate(self.ss, DEFS.dssp_trans)

        self._confirm_ss_data(self.ss)

    def read_fasta(self):
        """
        Read FASTA (primary sequence) information from DSSP data.

        Assigns :attr:`fasta`.
        """
        self.fasta = list_index_to_array(self.data, index=13)

    @classmethod
    def from_data_id_tuple(cls, subcmd_tuple, **kwargs):
        """
        Initiate from a tuple.

        Tuple of type (PDBID, DSSP DATA).
        """
        return cls(
            pdbid=libpdb.PDBIDFactory(subcmd_tuple[0]),
            data=subcmd_tuple[1],
            **kwargs,
            )

    @staticmethod
    def _confirm_ss_data(data):
        """Confirm secondary structure data characters are valid."""
        if not all((i in DEFS.dssp_ss_keys.valid for i in data)):
            raise EXCPTS.DSSPSecStructError()

    @staticmethod
    def _finds_data_index(data):
        """
        Find index for where item startswith '#'.

        Evaluates after left striping white spaces.
        """
        # brute force index finding
        i = 0
        line = data[i]
        # if not exausted, while breaks with IndexError
        while not line.lstrip().startswith('#'):
            i += 1
            line = data[i]
        else:
            return i


def list_index_to_array(
        list_,
        start=None,
        stop=None,
        step=None,
        sObj=None,
        index=None,
        ):
    """
    Extract slices of strings in lists to an array.

    At least one the named parameters must be provided.

    In case more than one parameter set is provided:
        the `start`, `stop` or `step` trio have the highest priority,
        followed by `sObj` and last `index`.

    Raises
    ------
    ValueError
        If no named parameter is provided.

    ValueError
        If sObj is provided and is not a ``slice`` object.
    """
    if any((i is not None for i in (start, stop, step))):
        index = slice(start, stop, step)

    elif sObj is not None:
        if isinstance(sObj, slice):
            index = sObj
        else:
            raise ValueError(
                'sObj must be slice type: {} given.'.format(type(sObj))
                )

    elif index is not None:
        index = index

    else:
        raise ValueError('At least one of the index args most be provided.')

    len_of_slice = len(list_[0][index])

    array = np.empty(
        len(list_),
        dtype='<U{}'.format(len_of_slice),
        )

    for i, line in enumerate(list_):
        array[i] = line[index]

    return array


@libcheck.kwargstype((str, Path, type(None)))
def export_ss_from_DSSP(*dssp_task_results, output='dssp.database'):
    """
    Export secondary structure information from :class:`DSSPParser` results.

    Parameters
    ----------
    dssp_task_results : multiple :class:`DSSPParser`
    """
    output_data = _concatenate_ss_from_dsspparsers(dssp_task_results)

    output_data = '\n'.join(output_data) + '\n'
<<<<<<< HEAD
    libio.write_text(output_data, output)
=======

    if output:
        opath = Path(output)
        opath.myparents().mkdir(parents=True, exist_ok=True)
        opath.write_text(output_data)
    else:
        sys.stdout.write(output_data)
>>>>>>> dd4bacd2


def _concatenate_ss_from_dsspparsers(dsspparsers):
    output = []
    for dsspparser in dsspparsers:
        output.append(
            '{}|{}'.format(
                dsspparser.pdbid,
                ''.join(dsspparser.ss),
                )
            )

    output.sort(key=lambda x: x.split('|')[0])

    return output<|MERGE_RESOLUTION|>--- conflicted
+++ resolved
@@ -6,7 +6,7 @@
 from idpconfgen import Path
 from idpconfgen.core import definitions as DEFS
 from idpconfgen.core import exceptions as EXCPTS
-from idpconfgen.libs import libcheck, libpdb, libio
+from idpconfgen.libs import libcheck, libpdb
 
 
 class DSSPParser:
@@ -226,9 +226,6 @@
     output_data = _concatenate_ss_from_dsspparsers(dssp_task_results)
 
     output_data = '\n'.join(output_data) + '\n'
-<<<<<<< HEAD
-    libio.write_text(output_data, output)
-=======
 
     if output:
         opath = Path(output)
@@ -236,7 +233,6 @@
         opath.write_text(output_data)
     else:
         sys.stdout.write(output_data)
->>>>>>> dd4bacd2
 
 
 def _concatenate_ss_from_dsspparsers(dsspparsers):
