--- conflicted
+++ resolved
@@ -251,19 +251,9 @@
     type=float,
     )
 
-
 add_et_type_arg(ap)
-
-<<<<<<< HEAD
-
-
-=======
-libcli.add_argument_subs(ap)
->>>>>>> 51f13f07
-
 add_xmer_arg(ap)
 add_substitution_groups(ap)
-
 
 ap.add_argument(
     '-el',
