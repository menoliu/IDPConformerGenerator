--- conflicted
+++ resolved
@@ -256,11 +256,7 @@
         'Input .JSON file for probabilistic CSSS. '
         'Will use DSSP codes in this .JSON instead of --dhelix, --dstrand, '
         '--dany. Requires --dloop-off. CSSS.JSON file is as created by the '
-<<<<<<< HEAD
         '`idpconfgen csssconv` or `idpconfgen makecsss` command.'
-=======
-        '`idpconfgen csssconv` command.'
->>>>>>> 95588db3
         ),
     default=None,
     )
@@ -585,15 +581,11 @@
 
     ENERGYLOGSAVER.start(output_folder.joinpath(energy_log))
 
-<<<<<<< HEAD
-    # prepares execution function
-=======
     # get sidechain dedicated parameters
     sidechain_parameters = \
         get_sidechain_packing_parameters(kwargs, sidechain_method)
 
     # prepars execution function
->>>>>>> 95588db3
     consume = partial(
         _build_conformers,
         input_seq=input_seq,  # string
