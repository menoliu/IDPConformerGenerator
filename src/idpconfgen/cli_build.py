--- conflicted
+++ resolved
@@ -219,7 +219,6 @@
     )
 
 ap.add_argument(
-<<<<<<< HEAD
     '-subs',
     '--residue-substitutions',
     help='Mapping allowed residue replacements.',
@@ -227,7 +226,7 @@
     action=libcli.ReadDictionary,
     )
 
-=======
+ap.add_argument(
     '-xp',
     '--xmers-probs',
     help='The Xmers relative probabilities for selection',
@@ -236,8 +235,6 @@
     action=libcli.ListOfInts,
     )
 
-
->>>>>>> 78cc296f
 libcli.add_argument_random_seed(ap)
 libcli.add_argument_ncores(ap)
 
