--- conflicted
+++ resolved
@@ -483,7 +483,7 @@
     # set up the information from CSSS.JSON files
     csss_dict = False
     csss_dssp_regexes = None
-    
+
     all_valid_ss_codes = ''.join(dssp_ss_keys.valid)
 
     # There are four possibilities of sampling:
@@ -502,7 +502,7 @@
 
     elif custom_sampling:
         csss_dict, csss_dssp_regexes = parse_CSSS(custom_sampling)
-        
+
         # If the user wants to sample "any" for some residues
         # they can have "X" in the CSSS.JSON but that will be converted internally below
         if "X" in csss_dssp_regexes:
@@ -546,26 +546,13 @@
         res_tolerance=residue_substitutions,
         ncores=ncores,
         )
-    
+
     remove_empty_keys(SLICEDICT_XMERS)
     # updates user defined chunk sizes and probabilities to the ones actually
     # observed
     _ = compress_xmer_to_key(xmer_probs_tmp, sorted(SLICEDICT_XMERS.keys()))
     XMERPROBS = _.probs
 
-<<<<<<< HEAD
-=======
-
-    #BP = _BuildPreparation()
-    #BP.SLICEDICT_XMERS = SLICEDICT_XMERS
-    #BP.ANGLES = ANGLES
-    #BP.csss_dict = csss_dict
-    #BP.residue_substitutions = residue_substitutions
-    #BP.xmerprobs = XMERPROBS
-    #save_dict_to_pickle(BP, 'BP.pickle')
-    #sys.exit()
-
->>>>>>> 205b8264
     GET_ADJ = get_adjacent_angles(
         sorted(SLICEDICT_XMERS.keys()),
         XMERPROBS,
