--- conflicted
+++ resolved
@@ -237,7 +237,6 @@
 
 
 @pytest.mark.parametrize(
-<<<<<<< HEAD
     'in1,in2,expected',
     [
         ('ABCD', 'ABC', set('D')),
@@ -249,7 +248,24 @@
 def test_get_diff_between_groups(in1, in2, expected):
     """Test diff between set groups."""
     result = libparse.get_diff_between_groups(in1, in2)
-=======
+    assert result == expected
+
+
+@pytest.mark.parametrize(
+    'in1,expected',
+    [
+        ('ASDFRE', set()),
+        ('ASDCZ', set('Z')),
+        ('ASDER45%', set('45%')),
+        ]
+    )
+def test_get_diff_between_aa1l(in1, expected):
+    """Test difference with amino acids 1 letter codes in database."""
+    result = libparse.get_diff_between_aa1l(in1)
+    assert result == expected
+
+
+@pytest.mark.parametrize(
     'seq,i1,i2,expected',
     [
         ('QWERTY', 1, 3, 'WER'),
@@ -267,22 +283,6 @@
 def test_get_chunk(seq, i1, i2, expected):
     """."""
     result = libparse.get_seq_chunk_njit(seq, i1, i2)
->>>>>>> 2ce2b517
-    assert result == expected
-
-
-@pytest.mark.parametrize(
-<<<<<<< HEAD
-    'in1,expected',
-    [
-        ('ASDFRE', set()),
-        ('ASDCZ', set('Z')),
-        ('ASDER45%', set('45%')),
-        ]
-    )
-def test_get_diff_between_aa1l(in1, expected):
-    """Test difference with amino acids 1 letter codes in database."""
-    result = libparse.get_diff_between_aa1l(in1)
     assert result == expected
 
 
@@ -300,7 +300,9 @@
     """Test if fasta is valid upper."""
     result = libparse.is_valid_fasta(in1)
     assert result is expected
-=======
+
+
+@pytest.mark.parametrize(
     'seq,i1,i2,expected',
     [
         ('QWERTY', 1, 3, 'T'),
@@ -318,5 +320,4 @@
 def test_get_next_residue(seq, i1, i2, expected):
     """."""
     result = libparse.get_seq_next_residue_njit(seq, i1, i2)
-    assert result == expected
->>>>>>> 2ce2b517
+    assert result == expected