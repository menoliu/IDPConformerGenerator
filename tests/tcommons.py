--- conflicted
+++ resolved
@@ -7,9 +7,9 @@
 tests_folder = Path(__file__).myparents()
 
 project_folder = tests_folder.parents[0]
+iofiles_folder = Path(tests_folder, 'readfiles')
+data_folder = Path(tests_folder, 'data')
 
-data_folder = Path(tests_folder, 'data')
-<<<<<<< HEAD
 pdb_example = Path(data_folder, 'pdb_example.pdb')
 cif_example = Path(data_folder, 'cif_example.cif')
 cif_example_auth = Path(data_folder, 'cif_example_auth.cif')
@@ -43,9 +43,7 @@
     ]
 
 pdb_saved = Path(data_folder, 'pdb_saved.pdb')
-=======
-iofiles_folder = Path(tests_folder, 'readfiles')
->>>>>>> dd4bacd2
+
 
 folder_output = Path(
     tests_folder,
