channels:
    - conda-forge
    - defaults
dependencies:
    - python>=3.8,<3.12
    - numpy>=1.22.4,<2
    - numba>=0.53.0,<1
    - pybind11>=2.9.2,<2.13.6
    - scipy>=1.8.1,<2
    - matplotlib>=3.5.2,<4
<<<<<<< HEAD
    - biopython>=1.81,<2
=======
    - setuptools>=70.0.0,<80
>>>>>>> 4ca92368
    - pip
    - tox=4<|MERGE_RESOLUTION|>--- conflicted
+++ resolved
@@ -8,10 +8,7 @@
     - pybind11>=2.9.2,<2.13.6
     - scipy>=1.8.1,<2
     - matplotlib>=3.5.2,<4
-<<<<<<< HEAD
     - biopython>=1.81,<2
-=======
     - setuptools>=70.0.0,<80
->>>>>>> 4ca92368
     - pip
     - tox=4