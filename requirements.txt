numpy>=1.22.4, <2
numba>=0.53.0, <1
pybind11>=2.9.2, <2.13.6
setuptools>=70.0.0, <80
scipy>=1.8.1, <2
matplotlib>=3.5.2, <4
<<<<<<< HEAD
tox>=3.25.0, <4
biopython>=1.81, <2
=======
tox==4
>>>>>>> 4ca92368
<|MERGE_RESOLUTION|>--- conflicted
+++ resolved
@@ -4,9 +4,5 @@
 setuptools>=70.0.0, <80
 scipy>=1.8.1, <2
 matplotlib>=3.5.2, <4
-<<<<<<< HEAD
 tox>=3.25.0, <4
-biopython>=1.81, <2
-=======
-tox==4
->>>>>>> 4ca92368
+biopython>=1.81, <2